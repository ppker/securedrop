--- conflicted
+++ resolved
@@ -7,23 +7,15 @@
 <hr class="no-line" />
 
 <div class="code">
-<<<<<<< HEAD
-  <p id="codename" class="codename">{{ codename }}</p>
-=======
   <img class="pull-left" src="{{ url_for('static', filename='i/font-awesome/lock-black.png') }}" width="20px" height="20px">
   <p id="codename">{{ codename }}</p>
->>>>>>> 3ddfd5c2
   <div class="pull-right">
 
     <form id="regenerate-form" method="post">
       <input name="csrf_token" type="hidden" value="{{ csrf_token() }}">
       <button type="submit" id="regenerate-submit" class="small">
-<<<<<<< HEAD
-        <img class="pull-left" src="{{ url_for('static', filename='i/font-awesome/white/refresh.svg') }}" width="15px" height="15px">
-=======
         <img class="icon pull-left off-hover" src="{{ url_for('static', filename='i/font-awesome/refresh-white.png') }}" width="20px" />
         <img class="icon pull-left on-hover" src="{{ url_for('static', filename='i/font-awesome/refresh-blue.png') }}"  width="20px" />
->>>>>>> 3ddfd5c2
       </button>
     </form>
   </div>
@@ -40,25 +32,19 @@
 </p>
 
 <hr class="no-line"/>
-
 <aside class="center">
   <p>Please either write this codename down and keep it in a safe place, or memorize it.</p>
 </aside>
 
-<form id="create-form" method="post" action="/create" autocomplete="off" class="pull-right">
+<div class="pull-right">
+<form id="create-form" method="post" action="/create" autocomplete="off">
   <input name="csrf_token" type="hidden" value="{{ csrf_token() }}">
-<<<<<<< HEAD
   <a id="already-have-codename" href="/login" class="sd-button btn secondary">ALREADY HAVE A CODENAME?</a>
-  <button type="submit" class="sd-button btn primary" id="continue-button">CONTINUE</button>
-=======
-
-  <button type="submit" class="btn block pull-right" id="continue-button">
+  <button type="submit" class="sd-button btn primary" id="continue-button">
     <img class="icon pull-left off-hover" src="{{ url_for('static', filename='i/font-awesome/fa-arrow-circle-o-right-white.png') }}" width="20px" />
     <img class="icon pull-left on-hover" src="{{ url_for('static', filename='i/font-awesome/fa-arrow-circle-o-right-blue.png') }}" width="20px" />
-    Continue
+    CONTINUE
   </button>
-
-  <a id="already-have-codename" href="/login">Already have a codename?</a>
->>>>>>> 3ddfd5c2
 </form>
+</div>
 {% endblock %}