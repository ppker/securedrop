--- conflicted
+++ resolved
@@ -12,18 +12,12 @@
   </head>
   <body>
 
-<<<<<<< HEAD
-    {% if session.get('logged_in', False) %}
-    <div id="logout">
-      <a href="/logout">Logout</a>
-=======
     {% if g.user %}
     <div id="logout">
       {% if g.user and g.user.is_admin %}
       <a href="{{ url_for('admin_index') }}">Admin</a>
       {% endif %}
       <a href="{{ url_for('logout') }}">Logout</a>
->>>>>>> b419b57f
     </div>
     {% endif %}
 
