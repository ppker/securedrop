# Development Guide

<!-- START doctoc generated TOC please keep comment here to allow auto update -->
<!-- DON'T EDIT THIS SECTION, INSTEAD RE-RUN doctoc TO UPDATE -->
**Table of Contents**  *generated with [DocToc](http://doctoc.herokuapp.com/)*

- [Setup your local environment](#setup-your-local-environment)
  - [Ubuntu/Debian](#ubuntudebian)
  - [Mac OS X](#mac-os-x)
- [Overview](#overview)
  - [Development](#development)
  - [Staging](#staging)
  - [Prod](#prod)
    - [connect-proxy (Ubuntu only)](#connect-proxy-ubuntu-only)
    - [torify (Ubuntu and Mac OS X)](#torify-ubuntu-and-mac-os-x)
  - [Version Notes](#version-notes)

<!-- END doctoc generated TOC please keep comment here to allow auto update -->

# Setup your local environment

## Ubuntu/Debian

*Tested on Ubuntu 14.04*

```sh
sudo apt-get install -y dpkg-dev virtualbox-dkms linux-headers-$(uname -r) build-essential git
git clone https://github.com/freedomofpress/securedrop
cd securedrop
```

<<<<<<< HEAD
We recommend using the latest stable version of Vagrant, which is newer than what is in the Ubuntu repositories at the time of this writing.
Download the current version from https://www.vagrantup.com/downloads.html *(Tested with vagrant 1.7.0)*
=======
NOTE: There is a critical bug ([#802](https://github.com/freedomofpress/securedrop/issues/802)) with SecureDrop and Vagrant 1.7.x that prevents one of the virtual machines from successfully provisioning. We recommend using version 1.6.5, which is only slightly older than the current stable version, can be downloaded here: https://www.vagrantup.com/download-archive/v1.6.5.html and has been tested to be working.
>>>>>>> 718581cc

```sh
sudo dpkg -i vagrant.deb
sudo dpkg-reconfigure virtualbox-dkms
```

Finally, install Ansible so it can be used with Vagrant to automatically provision VMs.

Generally, we recommend you install Ansible using pip, which will ensure you have the latest stable version.

```sh
sudo apt-get install python-pip
sudo pip install ansible
```

If you're using Ubuntu, you can install a sufficiently recent version of Ansible from backports (if you prefer): `sudo apt-get install ansible/trusty-backports`

*Tested: Ansible 1.8.2*

**Warning: for now, we do not recommend installing vagrant-cachier.** It destroys apt's state unless the VMs are always shut down/rebooted with Vagrant, which conflicts with the tasks in the Ansible playbooks. The instructions in Vagrantfile that would enable vagrant-cachier are currently commented out.

## Mac OS X

First, install the requirements:

1. [Vagrant](http://www.vagrantup.com/downloads.html)
2. [VirtualBox](https://www.virtualbox.org/wiki/Downloads)
3. [Ansible](http://docs.ansible.com/intro_installation.html)
    * There are several ways to install Ansible on a Mac. We recommend using
      pip instead of homebrew so you will get the latest stable version. To
      install Ansible via pip,

      ```sh
      sudo easy_install pip
      sudo pip install ansible
      ```

Now you're ready to use vagrant to provision SecureDrop VMs!


# Overview

There are predefined VM configurations in the vagrantfile: development, staging, app and mon (production).

* **development**: for working on the application code
    * Source Interface: localhost:8080
    * Document Interface: localhost:8081
* **app-staging**: for working on the environment and hardening
    * Source Interface: localhost:8082
    * Document Interface: localhost:8083
    * The interfaces and SSH are also available over Tor and direct access.
    * A copy of the the onion URLs for source, document and SSH access are written to the Vagrant host's ansible-base directory. The files will be named: app-source-ths, app-document-aths, app-ssh-aths
* **mon-staging**: for working on the environment and hardening
    * OSSEC alert configuration is in install_files/ansible-base/staging-specific.yml
* **app-prod**: This is like a production installation with all of the hardening applied but virtualized
    * A copy of the the onion URLs for source, document and SSH access are written to the Vagrant host's ansible-base directory. The files will be named: app-source-ths, app-document-aths, app-ssh-aths
    * Putting the AppArmor profiles in complain mode (default) or enforce mode can be done with the Ansible tags apparmor-complain or apparmor-enforce.
* **mon-prod**: This is like a production installation with all of the hardening applied but virtualized


## Development

```
vagrant up
vagrant ssh development
cd /vagrant/securedrop
./manage.py test        # run the unit and functional tests
./manage.py start       # starts the application servers
./manage.py stop        # stops the application servers
./manage.py restart     # restarts the application servers (to test code changes)
./manage.py reset       # resets the state of the development instance
./manage.py add_admin   # create a user to use when logging in to the Document Interface
```

## Staging

The staging environment is a virtual production server that still allows direct access. (you can SSH and hit the web interfaces directly without Tor)

If you uncomment the line in the Vagrantfile `ansible.skip-tags: [ 'install_local_pkgs' ]` the playbook will look for:

securedrop-app-code-0.3-amd64.deb

securedrop-ossec-server-0.3-amd64.deb

securedrop-ossec-agent-0.3-amd64.deb

```
vagrant up /staging$/
vagrant ssh app-staging
sudo su
cd /var/www/securedrop
./manage.py add_admin
./manage.py test
```

## Prod

You will need to fill out the configuration file `securedrop/install_files/ansible_base/prod-specific.yml`.

To just spawn a specific server run:

```
vagrant up /prod$/
vagrant ssh app-prod
sudo su
cd /var/www/securedrop/
./manage.py add_admin
```

NOTE: The demo instance runs the production playbooks (only difference being the production installs are not virtualized).
Part of the production playbook validates that staging values are not used in production. One of the values it verifies is that the user Ansible runs as is not `vagrant` To be able to run this playbook in a Vagrant/VirtualBox environment you will need to disable the 'validate' role.

```
vagrant up /demo$/ --no-provision
ansible-playbook -i .vagrant/provisioners/ansible/inventory/vagrant_ansible_inventory --private-key ~/.vagrant.d/insecure_private_key -u vagrant install_files/ansible-base/site.yml
```

In order to access the servers after the install is completed you will need to install and configure a proxy tool to proxy your SSH connection over Tor. Torify and connect-proxy are two tools that can be used to proxy SSH connections over Tor. You can find out the SSH addresses for each server by examining the contents of `app-ssh-aths` and `mon-ssh-aths` in `/install_files/ansible-base`. Also you must add the HidServAuth values to your `/etc/tor/torrc` file and reload Tor.

### connect-proxy (Ubuntu only)

Ubuntu: `sudo apt-get install connect-proxy`
*Note: you used to be able to install connect-proxy on Mac OS X with Homebrew, but it was not available last we checked (Wed Oct 15 21:15:17 PDT 2014).*

After installing connect-proxy via apt-get, you can use something along the lines of the following example to access the server. Again you need Tor running in the background.

```
ssh admin1@examplenxu7x5ifm.onion -o ProxyCommand="/usr/bin/connect-proxy -5 -S localhost:9050 %h %p"
```

You can also configure your SSH client to make the settings for proxying over Tor persistent, and then connect using the regular SSH command syntax. Add the following lines to your `~/.ssh/config`:

```
Hosts *.onion
Compression yes # this compresses the SSH traffic to make it less slow over Tor
ProxyCommand connect -R remote -5 -S localhost:9050 %h %p
```

This proxies all requests to *.onion addresses through connect-proxy, which will connect to the standard Tor SOCKS port on `localhost:9050`. You can now connect to the SSH hidden service with:

```
ssh <username>@examplenxu7x5ifm.onion
```

### torify (Ubuntu and Mac OS X)

Ubuntu: torsocks should be installed by the tor package. If it is not installed, make sure you are using tor from the [Tor Project's repo](https://www.torproject.org/docs/debian.html.en), and not Ubuntu's package.
Mac OS X (Homebrew): `brew install torsocks`

If you have torify on your system (`$ which torify`) and you're Tor running in the background, simply prepend it to the SSH command:

```
torify ssh admin@examplenxu7x5ifm.onion
```


## Version Notes

Tested with:

```
vagrant --version
Vagrant 1.7.0
```

```
vagrant-hostmanager (1.5.0)
vagrant-login (1.0.1, system)
vagrant-share (1.1.3, system)
```

```
ansible --version
ansible 1.8.2
```<|MERGE_RESOLUTION|>--- conflicted
+++ resolved
@@ -29,12 +29,8 @@
 cd securedrop
 ```
 
-<<<<<<< HEAD
 We recommend using the latest stable version of Vagrant, which is newer than what is in the Ubuntu repositories at the time of this writing.
 Download the current version from https://www.vagrantup.com/downloads.html *(Tested with vagrant 1.7.0)*
-=======
-NOTE: There is a critical bug ([#802](https://github.com/freedomofpress/securedrop/issues/802)) with SecureDrop and Vagrant 1.7.x that prevents one of the virtual machines from successfully provisioning. We recommend using version 1.6.5, which is only slightly older than the current stable version, can be downloaded here: https://www.vagrantup.com/download-archive/v1.6.5.html and has been tested to be working.
->>>>>>> 718581cc
 
 ```sh
 sudo dpkg -i vagrant.deb
