---
### Used by the common role ###
ssh_users: ""
dns_server: "8.8.8.8"

# TODO Should use ansible to gather this info
monitor_ip: ""
monitor_hostname: ""
app_hostname: ""
app_ip: ""

### Used by the app role ###
# The securedrop_header_image has to be in the install_files/ansible-base/ or
# the install_files/ansible-base/roles/app/files/ directory
# Leave set to None to use the SecureDrop logo.
securedrop_header_image: "None"
# The app GPG public key has to be in the install_files/ansible-base/ or
# install_files/ansible-base/roles/app/files/ directory
#
# The format of the app GPG public key can be binary or ASCII-armored,
# the extension also doesn't matter
#
# The format of the app gpg fingerprint needs to be all capital letters
# and zero spaces, e.g. "B89A29DB2128160B8E4B1B4CBADDE0C7FC9F6818"
securedrop_app_gpg_public_key: ""
securedrop_app_gpg_fingerprint: ""

### Used by the mon role ###
# The OSSEC alert GPG public key has to be in the install_files/ansible-base/ or
# install_files/ansible-base/roles/app/files/ directory
#
# The format of the OSSEC alert GPG public key can be binary or
# ASCII-armored, the extension also doesn't matter
#
# The format of the OSSEC alert GPG fingerprint needs to be all capital letters
# and zero spaces, e.g. "B89A29DB2128160B8E4B1B4CBADDE0C7FC9F6818"
ossec_alert_gpg_public_key: ""
ossec_gpg_fpr: ""
ossec_alert_email: ""
smtp_relay: ""
smtp_relay_port: ""
smtp_relay_fingerprint: ""
sasl_username: ""
sasl_domain: ""
<<<<<<< HEAD
sasl_password: ""
# The ca_cert for the remote SMTP relay needs to be in the
# install_files/ansible-base or install_files/ansible-base/ossec_server/files directory
ca_cert: ""
=======
sasl_password: ""
>>>>>>> c36ffca3
<|MERGE_RESOLUTION|>--- conflicted
+++ resolved
@@ -42,11 +42,4 @@
 smtp_relay_fingerprint: ""
 sasl_username: ""
 sasl_domain: ""
-<<<<<<< HEAD
-sasl_password: ""
-# The ca_cert for the remote SMTP relay needs to be in the
-# install_files/ansible-base or install_files/ansible-base/ossec_server/files directory
-ca_cert: ""
-=======
-sasl_password: ""
->>>>>>> c36ffca3
+sasl_password: ""